--- conflicted
+++ resolved
@@ -54,13 +54,8 @@
 	ops = append(ops, WithFlags("--name", containerName))
 	args := formatArgs([]string{image}, ops...)
 
-<<<<<<< HEAD
-	output := Run(t, exec.Command("docker", append([]string{"run"}, args...)...))
-	Run(t, exec.Command("docker", "cp", containerName+":"+outputCtrPath, outputDir))
-=======
-	output := Run(t, exec.Command("docker", append([]string{"run"}, args...)...)) // #nosec G204
-	Run(t, exec.Command("docker", "cp", containerName+":"+path, copyDir))         // #nosec G204
->>>>>>> 4d153f9d
+	output := Run(t, exec.Command("docker", append([]string{"run"}, args...)...))     // #nosec G204
+	Run(t, exec.Command("docker", "cp", containerName+":"+outputCtrPath, outputDir))  // #nosec G204
 	return output
 }
 
@@ -127,11 +122,7 @@
 		"--volume", volumeName + ":" + "/target", // create a new empty volume
 		"--name", containerName,
 		volumeHelperImage},
-<<<<<<< HEAD
-		"true")...))
-=======
-		dummyCommand...)...)) // #nosec G204
->>>>>>> 4d153f9d
+		"true")...)) // #nosec G204
 	defer Run(t, exec.Command("docker", "rm", containerName))
 
 	fis, err := ioutil.ReadDir(srcPath)
